--- conflicted
+++ resolved
@@ -7,11 +7,8 @@
 import Scanner, { ScannerMode } from './sonarqube/Scanner';
 import { toCleanJSON } from './helpers/utils';
 import { getServerVersion } from './helpers/request';
-<<<<<<< HEAD
 import { getAuthToken } from './helpers/azdo-server-utils';
-=======
 import { REPORT_TASK_NAME, SONAR_TEMP_DIRECTORY_NAME } from './sonarqube/TaskReport';
->>>>>>> af90fe70
 
 const REPO_NAME_VAR = 'Build.Repository.Name';
 
