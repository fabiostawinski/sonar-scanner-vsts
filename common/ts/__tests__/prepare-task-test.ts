import * as tl from 'azure-pipelines-task-lib/task';
import Endpoint, { EndpointType } from '../sonarqube/Endpoint';
import * as prept from '../prepare-task';
import * as request from '../helpers/request';
import Scanner, { ScannerMSBuild, ScannerCLI } from '../sonarqube/Scanner';

beforeEach(() => {
  jest.restoreAllMocks();
});

const SQ_ENDPOINT = new Endpoint(EndpointType.SonarQube, { url: 'https://sonarqube.com' });

it('should display warning for dedicated extension for Sonarcloud', async () => {
  const scannerObject = new ScannerMSBuild(__dirname, {
    projectKey: 'dummyProjectKey',
    projectName: 'dummyProjectName',
    projectVersion: 'dummyProjectVersion',
    organization: 'dummyOrganization'
  });

  jest.spyOn(tl, 'getVariable').mockImplementation(() => null);
  jest.spyOn(tl, 'warning').mockImplementation(() => null);
  jest.spyOn(Scanner, 'getPrepareScanner').mockImplementation(() => scannerObject);
  jest.spyOn(scannerObject, 'runPrepare').mockImplementation(() => null);
  jest.spyOn(request, 'getServerVersion').mockImplementation(() => '7.0.0');

  await prept.default(SQ_ENDPOINT, __dirname);

  expect(tl.warning).toHaveBeenCalledWith(
    'There is a dedicated extension for SonarCloud: https://marketplace.visualstudio.com/items?itemName=SonarSource.sonarcloud'
  );
});

<<<<<<< HEAD
it('should build report task path from variables', () => {
  const reportDirectory = 'C:\\\\temp\\\\dir';
  const reportDirectoryFunction = 'C:\\temp\\dir';
  const buildNumber = '20250909.1';

  const reportFullPath = `${reportDirectory}\\\\${buildNumber}\\\\([0-9A-Fa-f]{8}[-][0-9A-Fa-f]{4}[-][0-9A-Fa-f]{4}[-][0-9A-Fa-f]{4}[-][0-9A-Fa-f]{12})\\\\report-task\.txt`;

  const regex = new RegExp(reportFullPath);

  jest.spyOn(tl, 'getVariable').mockImplementationOnce(() => reportDirectoryFunction);
  jest.spyOn(tl, 'getVariable').mockImplementationOnce(() => buildNumber);

  const actual = prept.reportPath();

  expect(actual).toMatch(regex);
=======
it('should fill SONAR_SCANNER_OPTS environment variable', async () => {
  const scannerObject = new ScannerCLI(
    __dirname,
    {
      projectSettings: 'dummyProjectKey.properties'
    },
    'file'
  );

  jest.spyOn(tl, 'getInput').mockImplementation(() => 'CLI');
  jest.spyOn(Scanner, 'getPrepareScanner').mockImplementation(() => scannerObject);
  jest.spyOn(scannerObject, 'runPrepare').mockImplementation(() => null);
  jest.spyOn(request, 'getServerVersion').mockImplementation(() => '7.2.0');

  await prept.default(SQ_ENDPOINT, __dirname);

  expect(process.env.SONAR_SCANNER_OPTS).toBe('-Dproject.settings=dummyProjectKey.properties');
>>>>>>> bc707cec
});<|MERGE_RESOLUTION|>--- conflicted
+++ resolved
@@ -31,23 +31,6 @@
   );
 });
 
-<<<<<<< HEAD
-it('should build report task path from variables', () => {
-  const reportDirectory = 'C:\\\\temp\\\\dir';
-  const reportDirectoryFunction = 'C:\\temp\\dir';
-  const buildNumber = '20250909.1';
-
-  const reportFullPath = `${reportDirectory}\\\\${buildNumber}\\\\([0-9A-Fa-f]{8}[-][0-9A-Fa-f]{4}[-][0-9A-Fa-f]{4}[-][0-9A-Fa-f]{4}[-][0-9A-Fa-f]{12})\\\\report-task\.txt`;
-
-  const regex = new RegExp(reportFullPath);
-
-  jest.spyOn(tl, 'getVariable').mockImplementationOnce(() => reportDirectoryFunction);
-  jest.spyOn(tl, 'getVariable').mockImplementationOnce(() => buildNumber);
-
-  const actual = prept.reportPath();
-
-  expect(actual).toMatch(regex);
-=======
 it('should fill SONAR_SCANNER_OPTS environment variable', async () => {
   const scannerObject = new ScannerCLI(
     __dirname,
@@ -65,5 +48,21 @@
   await prept.default(SQ_ENDPOINT, __dirname);
 
   expect(process.env.SONAR_SCANNER_OPTS).toBe('-Dproject.settings=dummyProjectKey.properties');
->>>>>>> bc707cec
+});
+
+it('should build report task path from variables', () => {
+  const reportDirectory = 'C:\\\\temp\\\\dir';
+  const reportDirectoryFunction = 'C:\\temp\\dir';
+  const buildNumber = '20250909.1';
+
+  const reportFullPath = `${reportDirectory}\\\\${buildNumber}\\\\([0-9A-Fa-f]{8}[-][0-9A-Fa-f]{4}[-][0-9A-Fa-f]{4}[-][0-9A-Fa-f]{4}[-][0-9A-Fa-f]{12})\\\\report-task\.txt`;
+
+  const regex = new RegExp(reportFullPath);
+
+  jest.spyOn(tl, 'getVariable').mockImplementationOnce(() => reportDirectoryFunction);
+  jest.spyOn(tl, 'getVariable').mockImplementationOnce(() => buildNumber);
+
+  const actual = prept.reportPath();
+
+  expect(actual).toMatch(regex);
 });